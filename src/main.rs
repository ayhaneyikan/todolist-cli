use clap::{Parser, Subcommand};
use regex::Regex;
use utils::date::Date;

mod utils;
use crate::utils::{todolist::ListFile, date::parse_date};

#[derive(Debug, Clone, Parser)]
#[command(name="Todo", author="Ayhan Eyikan", version, about)]
struct CLI {
    #[command(subcommand)]
    command: Command,
}


#[derive(Debug, Clone, Subcommand)]
enum Command {
    /// Create new list
    Create {
        /// Name of the new list
        name: String,
    },
    /// Delete existing list
    Delete {
        /// Name of list to delete
        name: String,
    },
    /// Shift focus to provided list
    Focus {
        /// Name of list to focus
        name: String,
    },
    /// List of existing todolists
    List,
    /// List of existing todolists
    Ls,

    /// Lists tasks within focused todolist
    Tasks {
        /// List tasks from all todolists
        #[arg(short, long)]
        all: bool,
    },
    /// Lists tasks within focused todolist
    Ts {
        /// List tasks from all todolists
        #[arg(short, long)]
        all: bool,
    },
    /// Add a task to the focused todolist
    Add {
        /// Task(s) as strings to add to the focused list
        #[arg(required=true)]
        task: Vec<String>,

        /// Task(s) due date
        #[arg(short, long, value_parser = parse_date)]
        date: Option<Date>,
    },
    /// Drops given task(s) from the focused todolist
    Drop {
        /// Index(ices) of task(s) to delete from the focused list
        #[arg(required=true)]
        index: Vec<usize>,
    },
    /// Marks given task(s) as complete
    Done {
        /// Index(ices) of task(s) to mark as complete
        #[arg(required=true)]
        index: Vec<usize>,
    },
    /// Marks given task(s) as incomplete
    Undo {
        /// Index(ices) of task(s) to mark as incomplete
        #[arg(required=true)]
        index: Vec<usize>,
    },
}


/*
<<<<<<< HEAD
 -- store all lists in one file in current directory
 -- track current (focused) list

todo create school
todo list
todo focus school
todo add 'proj 1'
todo add 'task1 for this class' 'task2 for other class'
*/
=======

    MINI DEV LIST

    - interesting discussion of autocompletions
        https://kbknapp.dev/shell-completions/



 */

>>>>>>> 2fd79523

fn ensure_valid_list_name(name: &String) {
    // create regex for list name validation
    let regex = Regex::new(r"^[a-zA-Z0-9]([a-zA-Z0-9-_]*[a-zA-Z0-9])?$").unwrap();

    // compare against regexp
    if !regex.is_match(&name) {
        println!("Invalid todolist name: '{}'", name);
        println!("Todolist names must start and end with a letter or number, and may only contain only letters, numbers, hyphens, and underscores");
        std::process::exit(1);
    }
}

fn main() {
<<<<<<< HEAD
    // attempt to retrieve a path to the todolists file within the user's home directory
    let todolists_path = match home::home_dir() {
        Some(home_path) if !home_path.as_os_str().is_empty() => format!("{}/.todolists", home_path.display()),
        _ => {
            eprintln!("Error: could not locate your home directory");
            std::process::exit(1)
        }
    };
=======
    let user_home = home::home_dir().expect("Unable to locate your home directory");
    let todolists_path: String = format!("{}/.todolists", user_home.display());
>>>>>>> 2fd79523

    // initialize .todolists file if it doesn't already exist
    if !std::path::Path::new(&todolists_path).exists() {
        ListFile::new().to_file(&todolists_path);
    }

    const NO_LISTS_MSG: &str = "You have no lists, use `todo create <list-name>` to create one.";

    //
    // parse user command passed in

    match CLI::parse().command {
        Command::Create { name } => {
            ensure_valid_list_name(&name);

            // read in listfile
            let mut list_file = ListFile::from_file(&todolists_path);

            // attempt to create list
            match list_file.create_list(&name) {
                Ok(_) => println!("Created todolist '{}'", name),
                Err(e) => {
                    eprintln!("Error: {}", e);
                    std::process::exit(1)
                }
            }

            // write todolist file
            list_file.to_file(&todolists_path);
        },

        Command::Delete { name } => {
            ensure_valid_list_name(&name);

            // read in listfile
            let mut list_file = ListFile::from_file(&todolists_path);

            // delete desired list
            match list_file.delete_list(&name) {
                Ok(_) => println!("Successfully deleted '{}'", name),
                Err(e) => {
                    eprintln!("Error: {}", e);
                    std::process::exit(1)
                }
            }

            // write todolist file
            list_file.to_file(&todolists_path);
        },

        Command::Focus { name } => {
            ensure_valid_list_name(&name);

            // read in listfile
            let mut list_file = ListFile::from_file(&todolists_path);

            // shift focus
            if let Err(e) = list_file.shift_focus(&name) {
                eprintln!("Error: {}", e);
                std::process::exit(1)
            }

            // write todolist file
            list_file.to_file(&todolists_path);
        }

        Command::List | Command::Ls => {
            // read in listfile
            let list_file = ListFile::from_file(&todolists_path);

            // confirm there is at least one list
            let mut names: Vec<&String> = list_file.get_list_names();
            if names.is_empty() {
                eprintln!("{}", NO_LISTS_MSG);
                std::process::exit(1);
            }

            // retrieve focused list name
            let focus = list_file.focused.as_ref().unwrap();

            // print lists in alphabetical order
            names.sort();
            for n in names {
                if n == focus {
                    println!("* {n} *");
                } else {
                    println!("  {n}");
                }
            }
        }


<<<<<<< HEAD

        Command::Tasks | Command::Ts => {
            // read in listfile
            let mut list_file = ListFile::from_file(&todolists_path);

            // confirm there is at least one list
            if list_file.num_lists() < 1 {
                eprintln!("{}", NO_LISTS_MSG);
                std::process::exit(1)
            }

            // retrieve focused TodoList
            let list = match list_file.get_focused() {
                Ok(list) => list,
                Err(e) => {
                    eprintln!("Error: {}", e);
                    std::process::exit(1)
                }
            };

            // print tasks
            println!("-- {} --", list.name);
            let mut task_idx = 1;
            for task in &list.tasks {
                println!("{task_idx}| {task}");
                task_idx += 1;
            }
        },

        Command::Add { task } => {
            // read in listfile
            let mut list_file = ListFile::from_file(&todolists_path);
            
            // retrieve focused TodoList
            let list = match list_file.get_focused() {
                Ok(list) => list,
                Err(e) => {
                    eprintln!("Error: {}", e);
                    std::process::exit(1)
                }
            };
            
=======
        Command::Tasks { all } | Command::Ts { all } => {
            // read in todolist file
            let list_file = ListFile::from_file(&todolists_path);

            match all {
                true => {
                    // print all tasks with focused task first
                    let focused = list_file.get_focused();
                    focused.print_tasks();
                    // print rest of tasks
                    for (name, list) in &list_file.lists {
                        if *name != focused.name {
                            list.print_tasks();
                        }
                    }
                },
                false => {
                    // access focused todolist
                    let list = list_file.get_focused();

                    // print tasks
                    list.print_tasks();
                },
            }
        },
        
        Command::Add { task, date } => {
            // read in todolist file
            let mut list_file = ListFile::from_file(&todolists_path);
            
            // access focused todolist
            let list = list_file.get_mut_focused();

>>>>>>> 2fd79523
            // add new task
            list.add_tasks(task, date);
            
            // write todolist file
            list_file.to_file(&todolists_path);
        },

        Command::Drop { index } => {
            // read in listfile
            let mut list_file = ListFile::from_file(&todolists_path);

<<<<<<< HEAD
            // retrieve focused TodoList
            let list = match list_file.get_focused() {
                Ok(list) => list,
                Err(e) => {
                    eprintln!("Error: {}", e);
                    std::process::exit(1)
                }
            };
=======
            // access focused todolist
            let list = list_file.get_mut_focused();
>>>>>>> 2fd79523

            // drop tasks
            list.drop_tasks(index);

            // write todolist file
            list_file.to_file(&todolists_path);
        },
        
        Command::Done { index } => {
            // read in listfile
            let mut list_file = ListFile::from_file(&todolists_path);

<<<<<<< HEAD
            // retrieve focused TodoList
            let list = match list_file.get_focused() {
                Ok(list) => list,
                Err(e) => {
                    eprintln!("Error: {}", e);
                    std::process::exit(1)
                }
            };
=======
            // access focused todolist
            let list = list_file.get_mut_focused();
>>>>>>> 2fd79523

            // mark tasks as done
            list.update_completions(index, true);

            // write todolist file
            list_file.to_file(&todolists_path);
        },

        Command::Undo { index } => {
            // read in listfile
            let mut list_file = ListFile::from_file(&todolists_path);

<<<<<<< HEAD
            // retrieve focused TodoList
            let list = match list_file.get_focused() {
                Ok(list) => list,
                Err(e) => {
                    eprintln!("Error: {}", e);
                    std::process::exit(1)
                }
            };
=======
            // access focused todolist
            let list = list_file.get_mut_focused();
>>>>>>> 2fd79523

            // mark tasks as undone
            list.update_completions(index, false);

            // write todolist file
            list_file.to_file(&todolists_path);
        }
    }
}<|MERGE_RESOLUTION|>--- conflicted
+++ resolved
@@ -79,17 +79,6 @@
 
 
 /*
-<<<<<<< HEAD
- -- store all lists in one file in current directory
- -- track current (focused) list
-
-todo create school
-todo list
-todo focus school
-todo add 'proj 1'
-todo add 'task1 for this class' 'task2 for other class'
-*/
-=======
 
     MINI DEV LIST
 
@@ -97,10 +86,7 @@
         https://kbknapp.dev/shell-completions/
 
 
-
  */
-
->>>>>>> 2fd79523
 
 fn ensure_valid_list_name(name: &String) {
     // create regex for list name validation
@@ -115,7 +101,6 @@
 }
 
 fn main() {
-<<<<<<< HEAD
     // attempt to retrieve a path to the todolists file within the user's home directory
     let todolists_path = match home::home_dir() {
         Some(home_path) if !home_path.as_os_str().is_empty() => format!("{}/.todolists", home_path.display()),
@@ -124,10 +109,6 @@
             std::process::exit(1)
         }
     };
-=======
-    let user_home = home::home_dir().expect("Unable to locate your home directory");
-    let todolists_path: String = format!("{}/.todolists", user_home.display());
->>>>>>> 2fd79523
 
     // initialize .todolists file if it doesn't already exist
     if !std::path::Path::new(&todolists_path).exists() {
@@ -140,6 +121,9 @@
     // parse user command passed in
 
     match CLI::parse().command {
+        //
+        // LIST_FILE COMMANDS
+        //
         Command::Create { name } => {
             ensure_valid_list_name(&name);
 
@@ -192,7 +176,7 @@
 
             // write todolist file
             list_file.to_file(&todolists_path);
-        }
+        },
 
         Command::List | Command::Ls => {
             // read in listfile
@@ -217,90 +201,58 @@
                     println!("  {n}");
                 }
             }
-        }
-
-
-<<<<<<< HEAD
-
-        Command::Tasks | Command::Ts => {
-            // read in listfile
-            let mut list_file = ListFile::from_file(&todolists_path);
-
-            // confirm there is at least one list
+        },
+
+        //
+        // list commands
+        //
+        Command::Tasks { all } | Command::Ts { all } => {
+            // read in todolist file
+            let list_file = ListFile::from_file(&todolists_path);
+
             if list_file.num_lists() < 1 {
                 eprintln!("{}", NO_LISTS_MSG);
                 std::process::exit(1)
             }
 
             // retrieve focused TodoList
-            let list = match list_file.get_focused() {
-                Ok(list) => list,
-                Err(e) => {
-                    eprintln!("Error: {}", e);
-                    std::process::exit(1)
-                }
-            };
-
-            // print tasks
-            println!("-- {} --", list.name);
-            let mut task_idx = 1;
-            for task in &list.tasks {
-                println!("{task_idx}| {task}");
-                task_idx += 1;
-            }
-        },
-
-        Command::Add { task } => {
-            // read in listfile
-            let mut list_file = ListFile::from_file(&todolists_path);
-            
-            // retrieve focused TodoList
-            let list = match list_file.get_focused() {
-                Ok(list) => list,
-                Err(e) => {
-                    eprintln!("Error: {}", e);
-                    std::process::exit(1)
-                }
-            };
-            
-=======
-        Command::Tasks { all } | Command::Ts { all } => {
-            // read in todolist file
-            let list_file = ListFile::from_file(&todolists_path);
-
-            match all {
-                true => {
-                    // print all tasks with focused task first
-                    let focused = list_file.get_focused();
-                    focused.print_tasks();
-                    // print rest of tasks
-                    for (name, list) in &list_file.lists {
-                        if *name != focused.name {
-                            list.print_tasks();
-                        }
+            let focused = match list_file.get_focused() {
+                Ok(list) => list,
+                Err(e) => {
+                    eprintln!("{}", e);
+                    std::process::exit(1)
+                }
+            };
+
+            // always print focused todolist
+            focused.print_tasks();
+
+            // print rest of tasks if requested
+            if all {
+                for (name, list) in &list_file.lists {
+                    if *name != focused.name {
+                        list.print_tasks();
                     }
-                },
-                false => {
-                    // access focused todolist
-                    let list = list_file.get_focused();
-
-                    // print tasks
-                    list.print_tasks();
-                },
-            }
-        },
-        
+                }
+            }
+        },
+
         Command::Add { task, date } => {
-            // read in todolist file
-            let mut list_file = ListFile::from_file(&todolists_path);
-            
-            // access focused todolist
-            let list = list_file.get_mut_focused();
-
->>>>>>> 2fd79523
+            // read in listfile
+            let mut list_file = ListFile::from_file(&todolists_path);
+
+            // retrieve focused TodoList
+            let list = match list_file.get_mut_focused() {
+                Ok(list) => list,
+                Err(e) => {
+                    eprintln!("Error: {}", e);
+                    std::process::exit(1)
+                }
+            };
+
             // add new task
             list.add_tasks(task, date);
-            
+
             // write todolist file
             list_file.to_file(&todolists_path);
         },
@@ -309,19 +261,14 @@
             // read in listfile
             let mut list_file = ListFile::from_file(&todolists_path);
 
-<<<<<<< HEAD
-            // retrieve focused TodoList
-            let list = match list_file.get_focused() {
-                Ok(list) => list,
-                Err(e) => {
-                    eprintln!("Error: {}", e);
-                    std::process::exit(1)
-                }
-            };
-=======
-            // access focused todolist
-            let list = list_file.get_mut_focused();
->>>>>>> 2fd79523
+            // retrieve focused TodoList
+            let list = match list_file.get_mut_focused() {
+                Ok(list) => list,
+                Err(e) => {
+                    eprintln!("Error: {}", e);
+                    std::process::exit(1)
+                }
+            };
 
             // drop tasks
             list.drop_tasks(index);
@@ -334,19 +281,14 @@
             // read in listfile
             let mut list_file = ListFile::from_file(&todolists_path);
 
-<<<<<<< HEAD
-            // retrieve focused TodoList
-            let list = match list_file.get_focused() {
-                Ok(list) => list,
-                Err(e) => {
-                    eprintln!("Error: {}", e);
-                    std::process::exit(1)
-                }
-            };
-=======
-            // access focused todolist
-            let list = list_file.get_mut_focused();
->>>>>>> 2fd79523
+            // retrieve focused TodoList
+            let list = match list_file.get_mut_focused() {
+                Ok(list) => list,
+                Err(e) => {
+                    eprintln!("Error: {}", e);
+                    std::process::exit(1)
+                }
+            };
 
             // mark tasks as done
             list.update_completions(index, true);
@@ -359,19 +301,14 @@
             // read in listfile
             let mut list_file = ListFile::from_file(&todolists_path);
 
-<<<<<<< HEAD
-            // retrieve focused TodoList
-            let list = match list_file.get_focused() {
-                Ok(list) => list,
-                Err(e) => {
-                    eprintln!("Error: {}", e);
-                    std::process::exit(1)
-                }
-            };
-=======
-            // access focused todolist
-            let list = list_file.get_mut_focused();
->>>>>>> 2fd79523
+            // retrieve focused TodoList
+            let list = match list_file.get_mut_focused() {
+                Ok(list) => list,
+                Err(e) => {
+                    eprintln!("Error: {}", e);
+                    std::process::exit(1)
+                }
+            };
 
             // mark tasks as undone
             list.update_completions(index, false);
